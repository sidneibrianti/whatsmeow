package whatsapp

import (
	"crypto/hmac"
	"crypto/rand"
	"crypto/sha256"
	"encoding/base64"
	"encoding/json"
	"fmt"
	"strconv"
	"strings"
	"sync/atomic"
	"time"

	"github.com/pkg/errors"

	"github.com/Rhymen/go-whatsapp/crypto/cbc"
	"github.com/Rhymen/go-whatsapp/crypto/curve25519"
	"github.com/Rhymen/go-whatsapp/crypto/hkdf"
)

//represents the WhatsAppWeb client version
var waVersion = []int{0, 3, 4479}

/*
Session contains session individual information. To be able to resume the connection without scanning the qr code
every time you should save the Session returned by Login and use RestoreWithSession the next time you want to login.
Every successful created connection returns a new Session. The Session(ClientToken, ServerToken) is altered after
every re-login and should be saved every time.
*/
type Session struct {
	ClientId    string
	ClientToken string
	ServerToken string
	EncKey      []byte
	MacKey      []byte
	Wid         string
}

type Info struct {
	Battery   int
	Platform  string
	Connected bool
	Pushname  string
	Wid       string
	Lc        string
	Phone     *PhoneInfo
	Plugged   bool
	Tos       int
	Lg        string
	Is24h     bool
}

type PhoneInfo struct {
	Mcc                string
	Mnc                string
	OsVersion          string
	DeviceManufacturer string
	DeviceModel        string
	OsBuildNumber      string
	WaVersion          string
}

func newInfoFromReq(info map[string]interface{}) *Info {
	phoneInfo := info["phone"].(map[string]interface{})

	ret := &Info{
		Battery:   int(info["battery"].(float64)),
		Platform:  info["platform"].(string),
		Connected: info["connected"].(bool),
		Pushname:  info["pushname"].(string),
		Wid:       info["wid"].(string),
		Lc:        info["lc"].(string),
		Phone: &PhoneInfo{
			phoneInfo["mcc"].(string),
			phoneInfo["mnc"].(string),
			phoneInfo["os_version"].(string),
			phoneInfo["device_manufacturer"].(string),
			phoneInfo["device_model"].(string),
			phoneInfo["os_build_number"].(string),
			phoneInfo["wa_version"].(string),
		},
		Plugged: info["plugged"].(bool),
		Lg:      info["lg"].(string),
		Tos:     int(info["tos"].(float64)),
	}

	if is24h, ok := info["is24h"]; ok {
		ret.Is24h = is24h.(bool)
	}

	return ret
}

/*
CheckCurrentServerVersion is based on the login method logic in order to establish the websocket connection and get
the current version from the server with the `admin init` command. This can be very useful for automations in which
you need to quickly perceive new versions (mostly patches) and update your application so it suddenly stops working.
*/
func CheckCurrentServerVersion() ([]int, error) {
	wac, err := NewConn(5 * time.Second)
	if err != nil {
		return nil, fmt.Errorf("fail to create connection")
	}

	clientId := make([]byte, 16)
	if _, err = rand.Read(clientId); err != nil {
		return nil, fmt.Errorf("error creating random ClientId: %v", err)
	}

	b64ClientId := base64.StdEncoding.EncodeToString(clientId)
	login := []interface{}{"admin", "init", waVersion, []string{wac.longClientName, wac.shortClientName}, b64ClientId, true}
	loginChan, err := wac.writeJson(login)
	if err != nil {
		return nil, fmt.Errorf("error writing login", err)
	}

	// Retrieve an answer from the websocket
	var r string
	select {
	case r = <-loginChan:
	case <-time.After(wac.msgTimeout):
		return nil, fmt.Errorf("login connection timed out")
	}

	var resp map[string]interface{}
	if err = json.Unmarshal([]byte(r), &resp); err != nil {
		return nil, fmt.Errorf("error decoding login", err)
	}

	// Take the curr property as X.Y.Z and split it into as int slice
	curr := resp["curr"].(string)
	currArray := strings.Split(curr, ".")
	version := make([]int, len(currArray))
	for i := range version {
		version[i], _ = strconv.Atoi(currArray[i])
	}

	return version, nil
}

/*
SetClientName sets the long and short client names that are sent to WhatsApp when logging in and displayed in the
WhatsApp Web device list. As the values are only sent when logging in, changing them after logging in is not possible.
*/
func (wac *Conn) SetClientName(long, short string) error {
	if wac.session != nil && (wac.session.EncKey != nil || wac.session.MacKey != nil) {
		return fmt.Errorf("cannot change client name after logging in")
	}
	wac.longClientName, wac.shortClientName = long, short
	return nil
}

/*
SetClientVersion sets WhatsApp client version
Default value is 0.3.4479
*/
func (wac *Conn) SetClientVersion(major int, minor int, patch int) {
	waVersion = []int{major, minor, patch}
}

<<<<<<< HEAD
func (wac *Conn) adminInitRequest(clientId string) (string, time.Duration, error) {
	login := []interface{}{"admin", "init", waVersion, []string{wac.longClientName, wac.shortClientName}, clientId, true}
	loginChan, err := wac.writeJson(login)
	if err != nil {
		return "", 0, fmt.Errorf("error writing login: %v\n", err)
	}

	var r string
	select {
	case r = <-loginChan:
	case <-time.After(wac.msgTimeout):
		return "", 0, fmt.Errorf("login connection timed out")
	}

	var resp map[string]interface{}
	fmt.Println(r)
	if err = json.Unmarshal([]byte(r), &resp); err != nil {
		return "", 0, fmt.Errorf("error decoding login resp: %v\n", err)
	}

	return resp["ref"].(string), time.Duration(resp["ttl"].(float64)) * time.Millisecond, nil
=======
// GetClientVersion returns WhatsApp client version
func (wac *Conn) GetClientVersion() []int {
	return waVersion
>>>>>>> fc3f792c
}

/*
Login is the function that creates a new whatsapp session and logs you in. If you do not want to scan the qr code
every time, you should save the returned session and use RestoreWithSession the next time. Login takes a writable channel
as an parameter. This channel is used to push the data represented by the qr code back to the user. The received data
should be displayed as an qr code in a way you prefer. To print a qr code to console you can use:
github.com/Baozisoftware/qrcode-terminal-go Example login procedure:
	wac, err := whatsapp.NewConn(5 * time.Second)
	if err != nil {
		panic(err)
	}

	qr := make(chan string)
	go func() {
		terminal := qrcodeTerminal.New()
		terminal.Get(<-qr).Print()
	}()

	session, err := wac.Login(qr)
	if err != nil {
		fmt.Fprintf(os.Stderr, "error during login: %v\n", err)
	}
	fmt.Printf("login successful, session: %v\n", session)
*/
func (wac *Conn) Login(qrChan chan<- string) (Session, error) {
	return wac.LoginWithRetry(qrChan, 0)
}

func (wac *Conn) LoginWithRetry(qrChan chan<- string, maxRetries int) (Session, error) {
	session := Session{}
	//Makes sure that only a single Login or Restore can happen at the same time
	if !atomic.CompareAndSwapUint32(&wac.sessionLock, 0, 1) {
		return session, ErrLoginInProgress
	}
	defer atomic.StoreUint32(&wac.sessionLock, 0)

	if wac.loggedIn {
		return session, ErrAlreadyLoggedIn
	}

	if err := wac.connect(); err != nil && err != ErrAlreadyConnected {
		return session, err
	}

	//logged in?!?
	if wac.session != nil && (wac.session.EncKey != nil || wac.session.MacKey != nil) {
		return session, fmt.Errorf("already logged in")
	}

	clientId := make([]byte, 16)
	_, err := rand.Read(clientId)
	if err != nil {
		return session, fmt.Errorf("error creating random ClientId: %v", err)
	}

	session.ClientId = base64.StdEncoding.EncodeToString(clientId)

	priv, pub, err := curve25519.GenerateKey()
	if err != nil {
		return session, fmt.Errorf("error generating keys: %v\n", err)
	}

	//listener for Login response
	s1 := make(chan string, 1)
	wac.listener.Lock()
	wac.listener.m["s1"] = s1
	wac.listener.Unlock()

	ref, ttl, err := wac.adminInitRequest(session.ClientId)
	if err != nil {
		return session, err
	}
	qrChan <- fmt.Sprintf("%v,%v,%v", ref, base64.StdEncoding.EncodeToString(pub[:]), session.ClientId)

	wac.loginSessionLock.Lock()
	defer wac.loginSessionLock.Unlock()
	var resp2 []interface{}
	For: for {
		select {
		case r1 := <-s1:
			if err := json.Unmarshal([]byte(r1), &resp2); err != nil {
				return session, fmt.Errorf("error decoding qr code resp: %v", err)
			}
			break For
		case <-time.After(ttl):
			maxRetries--
			if maxRetries < 0 {
				_, _ = wac.Disconnect()
				return session, ErrLoginTimedOut
			}
			ref, ttl, err = wac.adminInitRequest(session.ClientId)
			if err != nil {
				return session, err
			}
			qrChan <- fmt.Sprintf("%v,%v,%v", ref, base64.StdEncoding.EncodeToString(pub[:]), session.ClientId)
		}
	}

	info := resp2[1].(map[string]interface{})

	wac.Info = newInfoFromReq(info)

	session.ClientToken = info["clientToken"].(string)
	session.ServerToken = info["serverToken"].(string)
	session.Wid = info["wid"].(string)
	s := info["secret"].(string)
	decodedSecret, err := base64.StdEncoding.DecodeString(s)
	if err != nil {
		return session, fmt.Errorf("error decoding secret: %v", err)
	}

	var pubKey [32]byte
	copy(pubKey[:], decodedSecret[:32])

	sharedSecret := curve25519.GenerateSharedSecret(*priv, pubKey)

	hash := sha256.New

	nullKey := make([]byte, 32)
	h := hmac.New(hash, nullKey)
	h.Write(sharedSecret)

	sharedSecretExtended, err := hkdf.Expand(h.Sum(nil), 80, "")
	if err != nil {
		return session, fmt.Errorf("hkdf error: %v", err)
	}

	//login validation
	checkSecret := make([]byte, 112)
	copy(checkSecret[:32], decodedSecret[:32])
	copy(checkSecret[32:], decodedSecret[64:])
	h2 := hmac.New(hash, sharedSecretExtended[32:64])
	h2.Write(checkSecret)
	if !hmac.Equal(h2.Sum(nil), decodedSecret[32:64]) {
		return session, fmt.Errorf("abort login")
	}

	keysEncrypted := make([]byte, 96)
	copy(keysEncrypted[:16], sharedSecretExtended[64:])
	copy(keysEncrypted[16:], decodedSecret[64:])

	keyDecrypted, err := cbc.Decrypt(sharedSecretExtended[:32], nil, keysEncrypted)
	if err != nil {
		return session, fmt.Errorf("error decryptAes: %v", err)
	}

	session.EncKey = keyDecrypted[:32]
	session.MacKey = keyDecrypted[32:64]
	wac.session = &session
	wac.loggedIn = true

	return session, nil
}

//TODO: GoDoc
/*
Basically the old RestoreSession functionality
*/
func (wac *Conn) RestoreWithSession(session Session) (_ Session, err error) {
	if wac.loggedIn {
		return Session{}, ErrAlreadyLoggedIn
	}
	old := wac.session
	defer func() {
		if err != nil {
			wac.session = old
		}
	}()
	wac.session = &session

	if err = wac.Restore(); err != nil {
		wac.session = nil
		return Session{}, err
	}
	return *wac.session, nil
}

/*//TODO: GoDoc
RestoreWithSession is the function that restores a given session. It will try to reestablish the connection to the
WhatsAppWeb servers with the provided session. If it succeeds it will return a new session. This new session has to be
saved because the Client and Server-Token will change after every login. Logging in with old tokens is possible, but not
suggested. If so, a challenge has to be resolved which is just another possible point of failure.
*/
func (wac *Conn) Restore() error {
	//Makes sure that only a single Login or Restore can happen at the same time
	if !atomic.CompareAndSwapUint32(&wac.sessionLock, 0, 1) {
		return ErrLoginInProgress
	}
	defer atomic.StoreUint32(&wac.sessionLock, 0)

	if wac.session == nil {
		return ErrInvalidSession
	}

	if err := wac.connect(); err != nil && err != ErrAlreadyConnected {
		return err
	}

	if wac.loggedIn {
		return ErrAlreadyLoggedIn
	}

	//listener for Conn or challenge; s1 is not allowed to drop
	s1 := make(chan string, 1)
	wac.listener.Lock()
	wac.listener.m["s1"] = s1
	wac.listener.Unlock()

	//admin init
	init := []interface{}{"admin", "init", waVersion, []string{wac.longClientName, wac.shortClientName}, wac.session.ClientId, true}
	initChan, err := wac.writeJson(init)
	if err != nil {
		return fmt.Errorf("error writing admin init: %v\n", err)
	}

	//admin login with takeover
	login := []interface{}{"admin", "login", wac.session.ClientToken, wac.session.ServerToken, wac.session.ClientId, "takeover"}
	loginChan, err := wac.writeJson(login)
	if err != nil {
		return fmt.Errorf("error writing admin login: %v\n", err)
	}

	select {
	case r := <-initChan:
		var resp map[string]interface{}
		if err = json.Unmarshal([]byte(r), &resp); err != nil {
			return fmt.Errorf("error decoding login connResp: %v\n", err)
		}

		if stat := int(resp["status"].(float64)); stat != 200 {
			return fmt.Errorf("init responded with %d", stat)
		}
	case <-time.After(wac.msgTimeout):
		return fmt.Errorf("restore session init timed out")
	}

	//wait for s1
	var connResp []interface{}
	select {
	case r1 := <-s1:
		if err := json.Unmarshal([]byte(r1), &connResp); err != nil {
			return fmt.Errorf("error decoding s1 message: %v\n", err)
		}
	case <-time.After(wac.msgTimeout):

		//check for an error message
		select {
		case r := <-loginChan:
			var resp map[string]interface{}
			if err = json.Unmarshal([]byte(r), &resp); err != nil {
				return fmt.Errorf("error decoding login connResp: %v\n", err)
			}
			if int(resp["status"].(float64)) != 200 {
				return errors.Wrap(wac.getAdminLoginResponseError(resp), "admin login errored")
			}
		default:
			// not even an error message – assume timeout
			return fmt.Errorf("restore session connection timed out")
		}
	}

	//check if challenge is present
	if len(connResp) == 2 && connResp[0] == "Cmd" && connResp[1].(map[string]interface{})["type"] == "challenge" {
		s2 := make(chan string, 1)
		wac.listener.Lock()
		wac.listener.m["s2"] = s2
		wac.listener.Unlock()

		if err := wac.resolveChallenge(connResp[1].(map[string]interface{})["challenge"].(string)); err != nil {
			return fmt.Errorf("error resolving challenge: %v\n", err)
		}

		select {
		case r := <-s2:
			if err := json.Unmarshal([]byte(r), &connResp); err != nil {
				return fmt.Errorf("error decoding s2 message: %v\n", err)
			}
		case <-time.After(wac.msgTimeout):
			return fmt.Errorf("restore session challenge timed out")
		}
	}

	//check for login 200 --> login success
	select {
	case r := <-loginChan:
		var resp map[string]interface{}
		if err = json.Unmarshal([]byte(r), &resp); err != nil {
			return fmt.Errorf("error decoding login connResp: %v\n", err)
		}

		if int(resp["status"].(float64)) != 200 {
			return errors.Wrap(wac.getAdminLoginResponseError(resp), "admin login errored")
		}
	case <-time.After(wac.msgTimeout):
		return fmt.Errorf("restore session login timed out")
	}

	info := connResp[1].(map[string]interface{})

	wac.Info = newInfoFromReq(info)

	//set new tokens
	wac.session.ClientToken = info["clientToken"].(string)
	wac.session.ServerToken = info["serverToken"].(string)
	wac.session.Wid = info["wid"].(string)
	wac.loggedIn = true

	return nil
}

func (wac *Conn) getAdminLoginResponseError(resp map[string]interface{}) error {
	statusFloat, ok := resp["status"].(float64)
	if !ok {
		return fmt.Errorf("%v (unknown error, no status)", resp)
	}
	status := int(statusFloat)
	switch status {
	case 400:
		return ErrBadRequest
	case 401:
		return ErrUnpaired
	case 403:
		tos := int(resp["tos"].(float64))
		return errors.WithMessagef(ErrAccessDenied, "tos: %d", tos)
	case 405:
		return ErrLoggedIn
	case 409:
		return ErrReplaced
	}
	return fmt.Errorf("%d (unknown error)", status)
}

func (wac *Conn) resolveChallenge(challenge string) error {
	decoded, err := base64.StdEncoding.DecodeString(challenge)
	if err != nil {
		return err
	}

	h2 := hmac.New(sha256.New, wac.session.MacKey)
	h2.Write([]byte(decoded))

	ch := []interface{}{"admin", "challenge", base64.StdEncoding.EncodeToString(h2.Sum(nil)), wac.session.ServerToken, wac.session.ClientId}
	challengeChan, err := wac.writeJson(ch)
	if err != nil {
		return fmt.Errorf("error writing challenge: %v\n", err)
	}

	select {
	case r := <-challengeChan:
		var resp map[string]interface{}
		if err := json.Unmarshal([]byte(r), &resp); err != nil {
			return fmt.Errorf("error decoding login resp: %v\n", err)
		}
		if stat := int(resp["status"].(float64)); stat != 200 {
			return fmt.Errorf("challenge responded with %d\n", stat)
		}
	case <-time.After(wac.msgTimeout):
		return fmt.Errorf("connection timed out")
	}

	return nil
}

/*
Logout is the function to logout from a WhatsApp session. Logging out means invalidating the current session.
The session can not be resumed and will disappear on your phone in the WhatsAppWeb client list.
*/
func (wac *Conn) Logout() error {
	login := []interface{}{"admin", "Conn", "disconnect"}
	_, err := wac.writeJson(login)
	if err != nil {
		return fmt.Errorf("error writing logout: %v\n", err)
	}

	return nil
}<|MERGE_RESOLUTION|>--- conflicted
+++ resolved
@@ -159,7 +159,6 @@
 	waVersion = []int{major, minor, patch}
 }
 
-<<<<<<< HEAD
 func (wac *Conn) adminInitRequest(clientId string) (string, time.Duration, error) {
 	login := []interface{}{"admin", "init", waVersion, []string{wac.longClientName, wac.shortClientName}, clientId, true}
 	loginChan, err := wac.writeJson(login)
@@ -181,11 +180,11 @@
 	}
 
 	return resp["ref"].(string), time.Duration(resp["ttl"].(float64)) * time.Millisecond, nil
-=======
+}
+
 // GetClientVersion returns WhatsApp client version
 func (wac *Conn) GetClientVersion() []int {
 	return waVersion
->>>>>>> fc3f792c
 }
 
 /*
